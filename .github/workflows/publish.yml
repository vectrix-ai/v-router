--- conflicted
+++ resolved
@@ -3,23 +3,18 @@
 on:
   release:
     types: [published, released, created]
-<<<<<<< HEAD
   workflow_dispatch:
     inputs:
       version:
         description: 'Version to publish'
         required: true
         type: string
-=======
-  workflow_run:
-    workflows: ["Version Bump and Auto Release"]
-    types: [completed]
-    branches: [main]
->>>>>>> 1bfe5a68
 
 jobs:
   publish:
     runs-on: ubuntu-latest
+    # Only run if triggered by release or if the version-bump workflow succeeded
+    if: github.event_name == 'release' || (github.event_name == 'workflow_run' && github.event.workflow_run.conclusion == 'success')
     # Only run if triggered by release or if the version-bump workflow succeeded
     if: github.event_name == 'release' || (github.event_name == 'workflow_run' && github.event.workflow_run.conclusion == 'success')
     
